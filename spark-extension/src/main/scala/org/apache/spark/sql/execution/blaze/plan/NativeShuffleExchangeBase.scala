--- conflicted
+++ resolved
@@ -17,18 +17,12 @@
 
 import java.util.UUID
 import scala.collection.JavaConverters._
-<<<<<<< HEAD
-import org.apache.spark.{OneToOneDependency, Partitioner, RangePartitioner, ShuffleDependency, SparkEnv, TaskContext}
-import org.blaze.protobuf.{IpcReaderExecNode, PhysicalExprNode, PhysicalHashRepartition, PhysicalPlanNode, PhysicalRangeRepartition, PhysicalRepartition, PhysicalRoundRobinRepartition, PhysicalSingleRepartition, PhysicalSortExprNode, Schema, SortExecNode}
-import org.apache.spark.rdd.{PartitionPruningRDD, RDD}
-=======
 import org.apache.spark.Partitioner
 import org.apache.spark.ShuffleDependency
 import org.apache.spark.SparkEnv
 import org.apache.spark.TaskContext
-import org.blaze.protobuf.{IpcReaderExecNode, PhysicalHashRepartition, PhysicalSingleRepartition, PhysicalRoundRobinRepartition, PhysicalPlanNode, PhysicalRepartition, Schema}
+import org.blaze.protobuf.{IpcReaderExecNode, PhysicalHashRepartition, PhysicalSingleRepartition, PhysicalRoundRobinRepartition, PhysicalRangeRepartition, PhysicalPlanNode, PhysicalRepartition, Schema}
 import org.apache.spark.rdd.RDD
->>>>>>> 43f4e587
 import org.apache.spark.serializer.Serializer
 import org.apache.spark.shuffle.ShuffleWriteProcessor
 import org.apache.spark.sql.blaze.JniBridge
@@ -40,14 +34,10 @@
 import org.apache.spark.sql.blaze.Shims
 import org.apache.spark.sql.catalyst.plans.physical.{HashPartitioning, Partitioning, RangePartitioning, RoundRobinPartitioning, SinglePartition}
 import org.apache.spark.sql.catalyst.InternalRow
-<<<<<<< HEAD
-import org.apache.spark.sql.catalyst.expressions.{Ascending, Attribute, BoundReference, NullsFirst, UnsafeProjection}
-=======
 import org.apache.spark.sql.catalyst.expressions.Attribute
 import org.apache.spark.sql.catalyst.plans.physical.HashPartitioning
 import org.apache.spark.sql.catalyst.plans.physical.SinglePartition
 import org.apache.spark.sql.catalyst.plans.physical.RoundRobinPartitioning
->>>>>>> 43f4e587
 import org.apache.spark.sql.execution.exchange.ShuffleExchangeLike
 import org.apache.spark.sql.execution.metric.{SQLMetric, SQLMetrics, SQLShuffleReadMetricsReporter, SQLShuffleWriteMetricsReporter}
 import org.apache.spark.sql.execution.{SQLExecution, SparkPlan, UnsafeRowSerializer}
@@ -280,7 +270,6 @@
                 PhysicalRoundRobinRepartition
                   .newBuilder()
                   .setPartitionCount(numPartitions))
-<<<<<<< HEAD
           // case RangePartition  builder
           case RangePartitioning(_, _) =>
             repartitionBuilder
@@ -290,8 +279,6 @@
                   .setPartitionCount(numPartitions)
                   .addAllValueSeq(nativeBounds.asJava)
                   .setSortExpr(nativeSortExecNode))
-=======
->>>>>>> 43f4e587
           case p =>
             throw new NotImplementedError(s"cannot convert partitioning to native: $p")
         }
